--- conflicted
+++ resolved
@@ -12,120 +12,6 @@
 import HeadlineText from "@site/src/components/HeadlineText";
 
 <HeadlineText>
-<<<<<<< HEAD
-
-SST makes it easy to build modern full-stack applications on AWS.
-
-</HeadlineText>
-
----
-
-<div className={styles.heading}>
-  <h3>Start With Your Frontend</h3>
-  <p>Deploy Next.js, Remix, Astro, Solid, or any static site to AWS.</p>
-</div>
-
-<ul className={styles.features}>
-  <li>
-    <a href={useBaseUrl("/constructs/NextjsSite")}>
-      <h3>Next.js</h3>
-      <p>Deploy a serverless Next.js app to your AWS account.</p>
-    </a>
-  </li>
-  <li>
-    <a href={useBaseUrl("/constructs/RemixSite")}>
-      <h3>Remix</h3>
-      <p>Deploy a Remix SSR app to your AWS account.</p>
-    </a>
-  </li>
-  <li>
-    <a href={useBaseUrl("/constructs/AstroSite")}>
-      <h3>Astro</h3>
-      <p>Deploy an Astro SSR app to your AWS account.</p>
-    </a>
-  </li>
-  <li>
-    <a href={useBaseUrl("/constructs/SolidStartSite")}>
-      <h3>Solid</h3>
-      <p>Deploy a SolidStart app to your AWS account.</p>
-    </a>
-  </li>
-  <li>
-    <a href={useBaseUrl("/constructs/StaticSite")}>
-      <h3>Static sites</h3>
-      <p>Deploy any static site to your AWS account.</p>
-    </a>
-  </li>
-</ul>
-
-:::tip Learn more
-Read the [**What is SST**](what-is-sst.md) chapter to learn more about SST.
-:::
-
-<div className={styles.heading}>
-  <h3>Add Any Backend Feature</h3>
-  <p>SST gives you the full power of AWS. Making it easy to add any feature to your product.</p>
-</div>
-
-<ul className={styles.features}>
-  <li>
-    <a href={useBaseUrl("/constructs/RDS")}>
-      <h3>Databases</h3>
-      <p>Use a serverless SQL or NoSQL database to power your app.</p>
-    </a>
-  </li>
-  <li>
-    <a href={useBaseUrl("/constructs/Api")}>
-      <h3>APIs</h3>
-      <p>Add a GraphQL or a simple REST API to your app.</p>
-    </a>
-  </li>
-  <li>
-    <a href={useBaseUrl("/constructs/Auth")}>
-      <h3>Auth</h3>
-      <p>Authenticate your users through any auth provider.</p>
-    </a>
-  </li>
-  <li>
-    <a href={useBaseUrl("/constructs/Bucket")}>
-      <h3>File uploads</h3>
-      <p>Upload files to S3 and manage them through the SST console.</p>
-    </a>
-  </li>
-  <li>
-    <a href={useBaseUrl("/constructs/Cron")}>
-      <h3>Jobs</h3>
-      <p>Run cron jobs or long running jobs powered by serverless functions.</p>
-    </a>
-  </li>
-  <li>
-    <a href={useBaseUrl("/constructs/Queue")}>
-      <h3>Queues</h3>
-      <p>Work with serverless queues without any infrastructure.</p>
-    </a>
-  </li>
-</ul>
-
-<div className={styles.start}>
-
-<span><i className="fas fa-stream"></i></span>
-
-  <div className={styles.startContent}>
-    <h4>Quick start</h4>
-    <p>Take a quick 10 minute tour of SST to get started.</p>
-  </div>
-  <div>
-    <div className={styles.startCode}>
-      <code>> npm create sst@latest</code>
-    </div>
-    <a className={styles.startCta} href={useBaseUrl("/quick-start")}>
-      Get Started
-      <i class="fas fa-arrow-right"></i>
-    </a>
-  </div>
-
-</div>
-=======
 
 SST makes it easy to build modern full-stack applications on AWS.
 
@@ -134,15 +20,9 @@
 <div className={styles.summary}>
 
 - **Your favourite frontends**
->>>>>>> d384d9ea
 
   Deploy Next.js, Remix, Astro, and Solid apps to your AWS account.
 
-<<<<<<< HEAD
-<div className={styles.heading}>
-  <h3>CLI Docs</h3>
-  <p>Links to reference docs for the CLIs used in SST.</p>
-=======
 - **Truly full-stack**
 
   Add any backend feature you need — APIs, databases, auth, cron jobs, and more.
@@ -151,6 +31,9 @@
 
   Create preview environments or feature environments. Or one for everyone on your team.
 
+<div className={styles.heading}>
+  <h3>Add Any Backend Feature</h3>
+  <p>SST gives you the full power of AWS. Making it easy to add any feature to your product.</p>
 </div>
 
 :::tip Learn more
@@ -160,42 +43,10 @@
 <div className={styles.heading}>
   <h3>Everything you need</h3>
   <p>SST gives you the full power of AWS. Making it easy to add any feature to your product.</p>
->>>>>>> d384d9ea
 </div>
 
 <ul className={styles.features}>
   <li>
-<<<<<<< HEAD
-    <a href={useBaseUrl("/packages/sst")}>
-      <h3>sst</h3>
-      <p>Use the SST CLI to build, deploy, and test your apps.</p>
-    </a>
-  </li>
-  <li>
-    <a href={useBaseUrl("/packages/create-sst")}>
-      <h3>create-sst</h3>
-      <p>CLI to create a new SST project from a template or an example.</p>
-    </a>
-  </li>
-</ul>
-
-<div className={styles.heading}>
-  <h3>Reference Docs</h3>
-  <p>Links to reference docs for the SST's constructs and clients.</p>
-</div>
-
-<ul className={styles.features}>
-  <li>
-    <a href={useBaseUrl("/constructs")}>
-      <h3>Constructs</h3>
-      <p>Reference docs for all of SST's constructs.</p>
-    </a>
-  </li>
-  <li>
-    <a href={useBaseUrl("/clients")}>
-      <h3>Clients</h3>
-      <p>Reference docs for the Node Lambda function clients.</p>
-=======
     <a href={useBaseUrl("/constructs/Api")}>
       <h3>APIs</h3>
       <p>Add a GraphQL or a simple REST API to your app.</p>
@@ -229,31 +80,48 @@
     <a href={useBaseUrl("/constructs/Queue")}>
       <h3>Queues</h3>
       <p>Work with serverless queues without any infrastructure.</p>
->>>>>>> d384d9ea
     </a>
   </li>
 </ul>
 
-<<<<<<< HEAD
----
-=======
-<div className={styles.start}>
+<div className={styles.heading}>
+  <h3>CLI Docs</h3>
+  <p>Links to reference docs for the CLIs used in SST.</p>
+</div>
 
-<span><i className="fas fa-stream"></i></span>
+<ul className={styles.features}>
+  <li>
+    <a href={useBaseUrl("/packages/sst")}>
+      <h3>sst</h3>
+      <p>Use the SST CLI to build, deploy, and test your apps.</p>
+    </a>
+  </li>
+  <li>
+    <a href={useBaseUrl("/packages/create-sst")}>
+      <h3>create-sst</h3>
+      <p>CLI to create a new SST project from a template or an example.</p>
+    </a>
+  </li>
+</ul>
 
-  <div className={styles.startContent}>
-    <h4>Quick start</h4>
-    <p>Take a quick 10 minute tour of SST to get started.</p>
-  </div>
-  <div>
-    <div className={styles.startCode}>
-      <code>> npm create sst@latest</code>
-    </div>
-    <a className={styles.startCta} href={useBaseUrl("/quick-start")}>
-      Get Started
-      <i class="fas fa-arrow-right"></i>
+<div className={styles.heading}>
+  <h3>Reference Docs</h3>
+  <p>Links to reference docs for the SST's constructs and clients.</p>
+</div>
+
+<ul className={styles.features}>
+  <li>
+    <a href={useBaseUrl("/constructs")}>
+      <h3>Constructs</h3>
+      <p>Reference docs for all of SST's constructs.</p>
     </a>
-  </div>
+  </li>
+  <li>
+    <a href={useBaseUrl("/clients")}>
+      <h3>Clients</h3>
+      <p>Reference docs for the Node Lambda function clients.</p>
+    </a>
+  </li>
+</ul>
 
-</div>
->>>>>>> d384d9ea
+---