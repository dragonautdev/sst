--- conflicted
+++ resolved
@@ -107,17 +107,6 @@
     const stack = Stack.of(scope) as Stack;
     this.authenticator = props.authenticator;
 
-<<<<<<< HEAD
-    // Create execution policy
-    const policyStatement = new PolicyStatement({
-      actions: ["ssm:GetParameter", "ssm:PutParameter", "ssm:DeleteParameter"],
-      effect: Effect.ALLOW,
-      resources: ["*"]
-    });
-    stack.customResourceHandler.addToRolePolicy(policyStatement);
-
-=======
->>>>>>> 06a10353
     new CustomResource(this, "StackMetadata", {
       serviceToken: stack.customResourceHandler.functionArn,
       resourceType: "Custom::AuthKeys",
