/* eslint-disable @typescript-eslint/ban-types*/
// Note: disabling ban-type rule so we don't get an error referencing the class Function

import path from "path";
import * as esbuild from "esbuild";
import * as cdk from "@aws-cdk/core";
import * as iam from "@aws-cdk/aws-iam";
import * as lambda from "@aws-cdk/aws-lambda";

import { App } from "./App";
import { builder as nodeBuilder } from "./util/nodeBuilder";
import { builder as goBuilder } from "./util/goBuilder";
import { Permissions, attachPermissionsToRole } from "./util/permission";

<<<<<<< HEAD
=======
const supportedRuntimes = [
  lambda.Runtime.NODEJS,
  lambda.Runtime.NODEJS_4_3,
  lambda.Runtime.NODEJS_6_10,
  lambda.Runtime.NODEJS_8_10,
  lambda.Runtime.NODEJS_10_X,
  lambda.Runtime.NODEJS_12_X,
  lambda.Runtime.NODEJS_14_X,
];

// A map of supported runtimes and esbuild targets
const runtimeTargetMap = {
  [lambda.Runtime.NODEJS.toString()]: "node12",
  [lambda.Runtime.NODEJS_4_3.toString()]: "node4",
  [lambda.Runtime.NODEJS_6_10.toString()]: "node6",
  [lambda.Runtime.NODEJS_8_10.toString()]: "node8",
  [lambda.Runtime.NODEJS_10_X.toString()]: "node10",
  [lambda.Runtime.NODEJS_12_X.toString()]: "node12",
  [lambda.Runtime.NODEJS_14_X.toString()]: "node14",
};

>>>>>>> b699f817
export type HandlerProps = FunctionHandlerProps;
export type FunctionDefinition = string | Function | FunctionProps;

export interface FunctionProps extends Omit<lambda.FunctionOptions, "timeout" | "runtime"> {
  /**
   * Path to the entry point and handler function. Of the format:
   * `/path/to/file.function`.
   */
  readonly handler?: string;
  /**
   * The source directory where the entry point is located. The node_modules in this
   * directory is used to generate the bundle.
   *
   * @default - Defaults to the app directory.
   */
  readonly srcPath?: string;
  /**
   * The runtime environment. Only runtimes of the Node.js and Go family are
   * supported.
   *
   * @default - Defaults to NODEJS_12_X
   */
  readonly runtime?: string | lambda.Runtime;
  /**
   * The amount of memory in MB allocated.
   *
   * @default - Defaults to 1024
   */
  readonly memorySize?: number;
  /**
   * The execution timeout in seconds.
   *
   * @default - number
   */
  readonly timeout?: number | cdk.Duration;
  /**
   * Enable AWS X-Ray Tracing.
   *
   * @default - Defaults to ACTIVE
   */
  readonly tracing?: lambda.Tracing;
  /**
   * Disable bundling with esbuild.
   *
   * @default - Defaults to true
   */
  readonly bundle?: boolean | FunctionBundleProps;
}

export interface FunctionHandlerProps {
  readonly srcPath: string;
  readonly handler: string;
  readonly bundle: boolean | FunctionBundleProps;
  readonly runtime: string;
}

export interface FunctionBundleProps {
  readonly loader?: { [ext: string]: esbuild.Loader };
  readonly externalModules?: string[];
  readonly nodeModules?: string[];
  readonly copyFiles?: FunctionBundleCopyFilesProps[];
}

export interface FunctionBundleCopyFilesProps {
  readonly from: string;
  readonly to: string;
}

export class Function extends lambda.Function {
  constructor(scope: cdk.Construct, id: string, props: FunctionProps) {
    const root = scope.node.root as App;
    props = Function.mergeProps(root.defaultFunctionProps, props);

    // Set defaults
    const handler = props.handler;
    let timeout = props.timeout || 10;
    const srcPath = props.srcPath || ".";
    const memorySize = props.memorySize || 1024;
    const tracing = props.tracing || lambda.Tracing.ACTIVE;
    let runtime = props.runtime || lambda.Runtime.NODEJS_12_X;
    const bundle = props.bundle === undefined ? true : props.bundle;

    // Validate handler
    if (!handler) {
      throw new Error(`No handler defined for the "${id}" Lambda function`);
    }
    if (!bundle && srcPath === ".") {
      throw new Error(
        `Bundle cannot be disabled for the "${id}" function since the srcPath is set to the project root. Read more here — https://github.com/serverless-stack/serverless-stack/issues/78`
      );
    }

<<<<<<< HEAD
    // Validate supported runtime
    let runtimeType;
    const runtimeStr = runtime.toString();
    if (runtimeStr.startsWith("nodejs")) {
      runtimeType = "nodejs";
    } else if (runtimeStr.startsWith("go")) {
      runtimeType = "go";
    } else {
=======
    // Normalize runtime
    if (typeof runtime === "string") {
      const runtimeClass = supportedRuntimes.find(per => per.toString() === runtime);
      if (!runtimeClass) {
        throw new Error(
          `The specified runtime is not supported for sst.Function. Only NodeJS runtimes are currently supported.`
        );
      }
      runtime = runtimeClass;
    }

    // Normalize timeout
    if (typeof timeout === "number") {
      timeout = cdk.Duration.seconds(timeout);
    }

    // Validate NodeJS runtime
    const esbuildTarget = runtimeTargetMap[runtime.toString()];
    if (esbuildTarget === undefined) {
>>>>>>> b699f817
      throw new Error(
        `The specified runtime is not supported for sst.Function. Only NodeJS and Go runtimes are currently supported.`
      );
    }

    if (root.local) {
      super(scope, id, {
        ...props,
        // if runtime is not NodeJS, set it to nodejs12.x b/c the stub is written in NodeJS
        runtime: runtimeStr.startsWith("nodejs")
          ? runtime
          : lambda.Runtime.NODEJS_12_X,
        tracing,
        memorySize,
        handler: "index.main",
        timeout, 
        code: lambda.Code.fromAsset(
          path.resolve(__dirname, "../dist/stub.zip")
        ),
        environment: {
          ...(props.environment || {}),
          SST_DEBUG_SRC_PATH: srcPath,
          SST_DEBUG_SRC_HANDLER: handler,
          SST_DEBUG_ENDPOINT: root.debugEndpoint || "",
        },
      });
    } else {
      let outZip, outHandler;
      if (runtimeType === "go") {
        const ret = goBuilder({
          srcPath,
          handler,
          buildDir: root.buildDir,
        });
        outZip = ret.outZip;
        outHandler = ret.outHandler;
      } else {
        const ret = nodeBuilder({
          bundle,
          srcPath,
          handler,
          runtime,
          buildDir: root.buildDir,
        });
        outZip = ret.outZip;
        outHandler = ret.outHandler;
      }
      super(scope, id, {
        ...props,
        runtime,
        tracing,
        memorySize,
        handler: outHandler,
        code: lambda.Code.fromAsset(outZip),
        timeout,
      });
    }

    // Enable reusing connections with Keep-Alive for NodeJs Lambda function
    if (runtimeType === "nodejs") {
      this.addEnvironment("AWS_NODEJS_CONNECTION_REUSE_ENABLED", "1", {
        removeInEdge: true,
      });
    }

    // register Lambda function in app
    root.registerLambdaHandler({
      srcPath,
      handler,
      bundle,
      runtime: runtimeStr,
    } as FunctionHandlerProps);
  }

  attachPermissions(permissions: Permissions): void {
    if (this.role) {
      attachPermissionsToRole(this.role as iam.Role, permissions);
    }
  }

  static fromDefinition(
    scope: cdk.Construct,
    id: string,
    definition: FunctionDefinition,
    inheritedProps?: FunctionProps,
    inheritErrorMessage?: string
  ): Function {
    if (typeof definition === "string") {
      return new Function(scope, id, {
        ...(inheritedProps || {}),
        handler: definition,
      });
    } else if (definition instanceof Function) {
      if (inheritedProps && Object.keys(inheritedProps).length > 0) {
        throw new Error(inheritErrorMessage || `Cannot inherit default props when a Function is provided`);
      }
      return definition;
    } else if (definition instanceof lambda.Function) {
      throw new Error(
        `Please use sst.Function instead of lambda.Function for the "${id}" Function.`
      );
    } else if ((definition as FunctionProps).handler !== undefined) {
      return new Function(scope, id, Function.mergeProps(inheritedProps, definition));
    }
    throw new Error(`Invalid function definition for the "${id}" Function`);
  }

  static mergeProps(
    baseProps?: FunctionProps,
    props?: FunctionProps
  ): FunctionProps {
    // Merge environment
    const environment = {
      ...(baseProps?.environment || {}),
      ...(props?.environment || {}),
    };
    const environmentProps = (Object.keys(environment).length === 0)
      ? {}
      : { environment };

    return {
      ...(baseProps || {}),
      ...(props || {}),
      ...environmentProps,
    };
  }
}<|MERGE_RESOLUTION|>--- conflicted
+++ resolved
@@ -12,8 +12,6 @@
 import { builder as goBuilder } from "./util/goBuilder";
 import { Permissions, attachPermissionsToRole } from "./util/permission";
 
-<<<<<<< HEAD
-=======
 const supportedRuntimes = [
   lambda.Runtime.NODEJS,
   lambda.Runtime.NODEJS_4_3,
@@ -24,18 +22,6 @@
   lambda.Runtime.NODEJS_14_X,
 ];
 
-// A map of supported runtimes and esbuild targets
-const runtimeTargetMap = {
-  [lambda.Runtime.NODEJS.toString()]: "node12",
-  [lambda.Runtime.NODEJS_4_3.toString()]: "node4",
-  [lambda.Runtime.NODEJS_6_10.toString()]: "node6",
-  [lambda.Runtime.NODEJS_8_10.toString()]: "node8",
-  [lambda.Runtime.NODEJS_10_X.toString()]: "node10",
-  [lambda.Runtime.NODEJS_12_X.toString()]: "node12",
-  [lambda.Runtime.NODEJS_14_X.toString()]: "node14",
-};
-
->>>>>>> b699f817
 export type HandlerProps = FunctionHandlerProps;
 export type FunctionDefinition = string | Function | FunctionProps;
 
@@ -128,22 +114,12 @@
       );
     }
 
-<<<<<<< HEAD
-    // Validate supported runtime
-    let runtimeType;
-    const runtimeStr = runtime.toString();
-    if (runtimeStr.startsWith("nodejs")) {
-      runtimeType = "nodejs";
-    } else if (runtimeStr.startsWith("go")) {
-      runtimeType = "go";
-    } else {
-=======
     // Normalize runtime
     if (typeof runtime === "string") {
       const runtimeClass = supportedRuntimes.find(per => per.toString() === runtime);
       if (!runtimeClass) {
         throw new Error(
-          `The specified runtime is not supported for sst.Function. Only NodeJS runtimes are currently supported.`
+          `The specified runtime is not supported for sst.Function. Only NodeJS and Go runtimes are currently supported.`
         );
       }
       runtime = runtimeClass;
@@ -154,20 +130,16 @@
       timeout = cdk.Duration.seconds(timeout);
     }
 
-    // Validate NodeJS runtime
-    const esbuildTarget = runtimeTargetMap[runtime.toString()];
-    if (esbuildTarget === undefined) {
->>>>>>> b699f817
-      throw new Error(
-        `The specified runtime is not supported for sst.Function. Only NodeJS and Go runtimes are currently supported.`
-      );
-    }
+    // Validate supported runtime
+    const runtimeStr = runtime.toString();
+    const isNodeRuntime = runtimeStr.startsWith("nodejs");
+    const isGoRuntime = runtimeStr.startsWith("go");
 
     if (root.local) {
       super(scope, id, {
         ...props,
         // if runtime is not NodeJS, set it to nodejs12.x b/c the stub is written in NodeJS
-        runtime: runtimeStr.startsWith("nodejs")
+        runtime: isNodeRuntime
           ? runtime
           : lambda.Runtime.NODEJS_12_X,
         tracing,
@@ -186,7 +158,7 @@
       });
     } else {
       let outZip, outHandler;
-      if (runtimeType === "go") {
+      if (isGoRuntime) {
         const ret = goBuilder({
           srcPath,
           handler,
@@ -217,7 +189,7 @@
     }
 
     // Enable reusing connections with Keep-Alive for NodeJs Lambda function
-    if (runtimeType === "nodejs") {
+    if (isNodeRuntime) {
       this.addEnvironment("AWS_NODEJS_CONNECTION_REUSE_ENABLED", "1", {
         removeInEdge: true,
       });
