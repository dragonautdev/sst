--- conflicted
+++ resolved
@@ -234,7 +234,6 @@
 
 ### All AWS services
 
-<<<<<<< HEAD
 Aside from the features that SST's constructs support, you can **add any AWS service** to your app. This is because SST is built on top of [AWS CDK](https://aws.amazon.com/cdk/) and you can use any CDK construct in SST.
 
 Here we are defining an [Amazon ECS](https://aws.amazon.com/ecs/) cluster with an [AWS CDK construct](https://docs.aws.amazon.com/cdk/api/v2/docs/aws-cdk-lib.aws_ecs_patterns-readme.html).
@@ -244,21 +243,6 @@
 
 const cluster = new ecs.Cluster(stack, "Cluster", {
   vpc,
-=======
-For the frontend of your application, SST lets you deploy [**Next.js**](constructs/NextjsSite.md) and [**Remix**](constructs/RemixSite.md) apps. Or any [static website](constructs/StaticSite.md).
-
-Here for example, we are defining a [Vite](https://vitejs.dev) static site using the [`StaticSite`](constructs/StaticSite.md) construct.
-
-```ts
-new StaticSite(this, "site", {
-  path: "web",
-  buildCommand: "npm run build",
-  buildOutput: "dist",
-  customDomain: "my-sst-app.com",
-  environment: {
-    VITE_API_URL: api.url,
-  },
->>>>>>> d384d9ea
 });
 ```
 
@@ -279,11 +263,7 @@
 ```ts {1,6}
 const api = new Api(/* ... */);
 
-<<<<<<< HEAD
 new NextjsSite(stack, "site", {
-=======
-new StaticSite(this, "site", {
->>>>>>> d384d9ea
   // ...
   environment: {
     API_URL: api.url,
@@ -348,6 +328,44 @@
 ```
 
 Where the `web/` directory is your frontend, `services/` is the backend, and `stacks/` has your infrastructure definitions.
+For the frontend of your application, SST lets you deploy [**Next.js**](constructs/NextjsSite.md) and [**Remix**](constructs/RemixSite.md) apps. Or any [static website](constructs/StaticSite.md).
+
+Here for example, we are defining a [Vite](https://vitejs.dev) static site using the [`StaticSite`](constructs/StaticSite.md) construct.
+
+```ts
+new StaticSite(this, "site", {
+  path: "web",
+  buildCommand: "npm run build",
+  buildOutput: "dist",
+  customDomain: "my-sst-app.com",
+  environment: {
+    VITE_API_URL: api.url,
+  },
+});
+```
+
+Behind the scenes, this creates a static website powered by [Amazon S3](https://aws.amazon.com/s3/) and serves it through [Amazon CloudFront](https://aws.amazon.com/cloudfront/), a CDN.
+
+---
+
+### Connect to the API
+
+SST makes it easy to connect your frontend to your API by letting you share config between constructs.
+
+For example, you can grab the API endpoint from the API construct and pass it to our frontend as an environment variable.
+
+```ts {1,6}
+const api = new Api(/* ... */);
+
+new StaticSite(this, "site", {
+  // ...
+  environment: {
+    VITE_API_URL: api.url,
+  },
+});
+```
+
+With SST, we **don't need to hardcode our backend config** in the frontend.
 
 ---
 
